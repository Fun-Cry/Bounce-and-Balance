--- conflicted
+++ resolved
@@ -134,7 +134,6 @@
     #         print("Could not find 'image' extractor in model.policy.features_extractor.extractors to freeze.")
 
 
-<<<<<<< HEAD
     model = PPO("MultiInputPolicy", 
                 env, 
                 verbose=1, 
@@ -145,9 +144,6 @@
                 gae_lambda=0.9662492048486523,
                 n_steps=500
                 )
-=======
-    model = PPO("MultiInputPolicy", env, verbose=1, learning_rate=1e-5)
->>>>>>> 0b5f57c9
     
     # Example of loading a pre-existing model:
     # model_load_path = save_path + ".zip"
@@ -158,11 +154,7 @@
     #     print("No pre-existing model found, creating a new one.")
     
     # model.load("sb3_rex_model_joints_only.zip")
-<<<<<<< HEAD
     # model.load("ppo_rex_820000_steps.zip")
-=======
-    model.load("ppo_rex_160000_steps.zip")
->>>>>>> 0b5f57c9
     checkpoint_callback = CheckpointCallback(
         save_freq=10_000,  # Save every 10k steps
         save_path=f"{save_path}_checkpoints",  # Folder to store checkpoints
@@ -236,3 +228,4 @@
         # run_random_agent_test(env_instance, num_episodes=2, steps_per_episode=100)
         
         train_with_stable_baselines3(env_instance, total_timesteps=10 ** 6, save_path=f"./sb3_rex_model_{CURRENT_MODE}")
+        train_with_stable_baselines3(env_instance, total_timesteps=10 ** 6, save_path=f"./sb3_rex_model_{CURRENT_MODE}")
